##############################################################################
# Copyright (c) 2013, Lawrence Livermore National Security, LLC.
# Produced at the Lawrence Livermore National Laboratory.
#
# This file is part of Spack.
# Written by Todd Gamblin, tgamblin@llnl.gov, All rights reserved.
# LLNL-CODE-647188
#
# For details, see https://github.com/llnl/spack
# Please also see the LICENSE file for our notice and the LGPL.
#
# This program is free software; you can redistribute it and/or modify
# it under the terms of the GNU General Public License (as published by
# the Free Software Foundation) version 2.1 dated February 1999.
#
# This program is distributed in the hope that it will be useful, but
# WITHOUT ANY WARRANTY; without even the IMPLIED WARRANTY OF
# MERCHANTABILITY or FITNESS FOR A PARTICULAR PURPOSE. See the terms and
# conditions of the GNU General Public License for more details.
#
# You should have received a copy of the GNU Lesser General Public License
# along with this program; if not, write to the Free Software Foundation,
# Inc., 59 Temple Place, Suite 330, Boston, MA 02111-1307 USA
##############################################################################
"""
Functions here are used to take abstract specs and make them concrete.
For example, if a spec asks for a version between 1.8 and 1.9, these
functions might take will take the most recent 1.9 version of the
package available.  Or, if the user didn't specify a compiler for a
spec, then this will assign a compiler to the spec based on defaults
or user preferences.

TODO: make this customizable and allow users to configure
      concretization  policies.
"""
import spack
import spack.spec
import spack.compilers
import spack.architecture
import spack.error
from spack.version import *
<<<<<<< HEAD
import spack.compiler as Compiler

=======
from functools import partial
from spec import DependencyMap
from itertools import chain
from spack.config import *
>>>>>>> dd84a575

class DefaultConcretizer(object):
    """This class doesn't have any state, it just provides some methods for
       concretization.  You can subclass it to override just some of the
       default concretization strategies, or you can override all of them.
    """

    def _valid_virtuals_and_externals(self, spec):
        """Returns a list of candidate virtual dep providers and external
           packages that coiuld be used to concretize a spec."""
        # First construct a list of concrete candidates to replace spec with.
        candidates = [spec]
        if spec.virtual:
            providers = spack.repo.providers_for(spec)
            if not providers:
                raise UnsatisfiableProviderSpecError(providers[0], spec)
            spec_w_preferred_providers = find_spec(
                spec, lambda(x): spack.pkgsort.spec_has_preferred_provider(x.name, spec.name))
            if not spec_w_preferred_providers:
                spec_w_preferred_providers = spec
            provider_cmp = partial(spack.pkgsort.provider_compare, spec_w_preferred_providers.name, spec.name)
            candidates = sorted(providers, cmp=provider_cmp)

        # For each candidate package, if it has externals, add those to the usable list.
        # if it's not buildable, then *only* add the externals.
        usable = []
        for cspec in candidates:
            if is_spec_buildable(cspec):
                usable.append(cspec)
            externals = spec_externals(cspec)
            for ext in externals:
                if ext.satisfies(spec):
                    usable.append(ext)

        # If nothing is in the usable list now, it's because we aren't
        # allowed to build anything.
        if not usable:
            raise NoBuildError(spec)

        def cmp_externals(a, b):
            if a.name != b.name:
                # We're choosing between different providers, so
                # maintain order from provider sort
                return candidates.index(a) - candidates.index(b)

            result = cmp_specs(a, b)
            if result != 0:
                return result

            # prefer external packages to internal packages.
            if a.external is None or b.external is None:
                return -cmp(a.external, b.external)
            else:
                return cmp(a.external, b.external)

        usable.sort(cmp=cmp_externals)
        return usable


    def choose_virtual_or_external(self, spec):
        """Given a list of candidate virtual and external packages, try to
           find one that is most ABI compatible.
        """
        candidates = self._valid_virtuals_and_externals(spec)
        if not candidates:
            return candidates

        # Find the nearest spec in the dag that has a compiler.  We'll
        # use that spec to calibrate compiler compatibility.
        abi_exemplar = find_spec(spec, lambda(x): x.compiler)
        if not abi_exemplar:
            abi_exemplar = spec.root

        # Make a list including ABI compatibility of specs with the exemplar.
        strict = [spack.abi.compatible(c, abi_exemplar) for c in candidates]
        loose  = [spack.abi.compatible(c, abi_exemplar, loose=True) for c in candidates]
        keys = zip(strict, loose, candidates)

        # Sort candidates from most to least compatibility.
        # Note:
        #   1. We reverse because True > False.
        #   2. Sort is stable, so c's keep their order.
        keys.sort(key=lambda k:k[:2], reverse=True)

        # Pull the candidates back out and return them in order
        candidates = [c for s,l,c in keys]
        return candidates


    def concretize_version(self, spec):
        """If the spec is already concrete, return.  Otherwise take
           the preferred version from spackconfig, and default to the package's
           version if there are no available versions.

           TODO: In many cases we probably want to look for installed
                 versions of each package and use an installed version
                 if we can link to it.  The policy implemented here will
                 tend to rebuild a lot of stuff becasue it will prefer
                 a compiler in the spec to any compiler already-
                 installed things were built with.  There is likely
                 some better policy that finds some middle ground
                 between these two extremes.
        """
        # return if already concrete.
        if spec.versions.concrete:
            return False

        # If there are known available versions, return the most recent
        # version that satisfies the spec
        pkg = spec.package
        cmp_versions = partial(spack.pkgsort.version_compare, spec.name)
        valid_versions = sorted(
            [v for v in pkg.versions
             if any(v.satisfies(sv) for sv in spec.versions)],
            cmp=cmp_versions)

        def prefer_key(v):
            return pkg.versions.get(Version(v)).get('preferred', False)
        valid_versions.sort(key=prefer_key, reverse=True)

        if valid_versions:
            spec.versions = ver([valid_versions[0]])
        else:
            # We don't know of any SAFE versions that match the given
            # spec.  Grab the spec's versions and grab the highest
            # *non-open* part of the range of versions it specifies.
            # Someone else can raise an error if this happens,
            # e.g. when we go to fetch it and don't know how.  But it
            # *might* work.
            if not spec.versions or spec.versions == VersionList([':']):
                raise NoValidVersionError(spec)
            else:
                last = spec.versions[-1]
                if isinstance(last, VersionRange):
                    if last.end:
                        spec.versions = ver([last.end])
                    else:
                        spec.versions = ver([last.start])
                else:
                    spec.versions = ver([last])

        return True   # Things changed


    def concretize_architecture(self, spec):
        """If the spec already had an architecture, return.  Otherwise if
           the root of the DAG has an architecture, then use that.
           Otherwise take the system's default architecture.

           Intuition: Architectures won't be set a lot, and generally you
           want the host system's architecture.  When architectures are
           mised in a spec, it is likely because the tool requries a
           cross-compiled component, e.g. for tools that run on BlueGene
           or Cray machines.  These constraints will likely come directly
           from packages, so require the user to be explicit if they want
           to mess with the architecture, and revert to the default when
           they're not explicit.
        """
        if spec.architecture is not None:
            return False

        if spec.root.architecture:
            spec.architecture = spec.root.architecture
        else:
            spec.architecture = spack.architecture.sys_type()

        assert(spec.architecture is not None)
        return True   # changed


    def concretize_variants(self, spec):
        """If the spec already has variants filled in, return.  Otherwise, add
           the default variants from the package specification.
        """
        changed = False
        for name, variant in spec.package_class.variants.items():
            if name not in spec.variants:
                spec.variants[name] = spack.spec.VariantSpec(name, variant.default)
                changed = True
        return changed


    def concretize_compiler(self, spec):
        """If the spec already has a compiler, we're done.  If not, then take
           the compiler used for the nearest ancestor with a compiler
           spec and use that.  If the ancestor's compiler is not
           concrete, then used the preferred compiler as specified in
           spackconfig.

           Intuition: Use the spackconfig default if no package that depends on
           this one has a strict compiler requirement.  Otherwise, try to
           build with the compiler that will be used by libraries that
           link to this one, to maximize compatibility.
        """
        all_compilers = spack.compilers.all_compilers()

        if (spec.compiler and
            spec.compiler.concrete and
            spec.compiler in all_compilers):
            return False

        #Find the another spec that has a compiler, or the root if none do
        other_spec = spec if spec.compiler else find_spec(spec, lambda(x) : x.compiler)
        if not other_spec:
            other_spec = spec.root
        other_compiler = other_spec.compiler
        assert(other_spec)

        # Check if the compiler is already fully specified
        if other_compiler in all_compilers:
            spec.compiler = other_compiler.copy()
            return True

        # Filter the compilers into a sorted list based on the compiler_order from spackconfig
        compiler_list = all_compilers if not other_compiler else spack.compilers.find(other_compiler)
        cmp_compilers = partial(spack.pkgsort.compiler_compare, other_spec.name)
        matches = sorted(compiler_list, cmp=cmp_compilers)
        if not matches:
            raise UnavailableCompilerVersionError(other_compiler)

        # copy concrete version into other_compiler
        spec.compiler = matches[0].copy()
        assert(spec.compiler.concrete)
        return True  # things changed.


def find_spec(spec, condition):
    """Searches the dag from spec in an intelligent order and looks
       for a spec that matches a condition"""
    # First search parents, then search children
    dagiter = chain(spec.traverse(direction='parents',  root=False),
                    spec.traverse(direction='children', root=False))
    visited = set()
    for relative in dagiter:
        if condition(relative):
            return relative
        visited.add(id(relative))

    # Then search all other relatives in the DAG *except* spec
    for relative in spec.root.traverse():
        if relative is spec: continue
        if id(relative) in visited: continue
        if condition(relative):
            return relative

    # Finally search spec itself.
    if condition(spec):
        return spec

    return None   # Nothing matched the condition.


<<<<<<< HEAD
    def concretize_compiler_flags(self, spec):
        """
        The compiler flags are updated to match those of the spec whose
        compiler is used, defaulting to no compiler flags in the spec.
        Default specs set at the compiler level will still be added later.
        """
        ret = False
        for flag in spack.spec.FlagMap.valid_compiler_flags():
#            if flag in spec.compiler_flags:
#                continue
            try:
                nearest = next(p for p in spec.traverse(direction='parents')
                               if ((p.compiler == spec.compiler and p is not spec)
                               and flag in p.compiler_flags))
                if ((not flag in spec.compiler_flags) or
                    sorted(spec.compiler_flags[flag]) != sorted(nearest.compiler_flags[flag])):
                    if flag in spec.compiler_flags:
                        spec.compiler_flags[flag] = list(set(spec.compiler_flags[flag]) |
                                                         set(nearest.compiler_flags[flag]))
                    else:
                        spec.compiler_flags[flag] = nearest.compiler_flags[flag]
                    ret = True

            except StopIteration:
                if (flag in spec.root.compiler_flags and ((not flag in spec.compiler_flags) or
                    sorted(spec.compiler_flags[flag]) != sorted(spec.root.compiler_flags[flag]))):
                    if flag in spec.compiler_flags:
                        spec.compiler_flags[flag] = list(set(spec.compiler_flags[flag]) |
                                                         set(spec.root.compiler_flags[flag]))
                    else:
                        spec.compiler_flags[flag] = spec.root.compiler_flags[flag]
                    ret = True
                else:
                    if not flag in spec.compiler_flags:
                        spec.compiler_flags[flag] = []

        # Include the compiler flag defaults from the config files
        # This ensures that spack will detect conflicts that stem from a change
        # in default compiler flags.
        compiler = spack.compilers.compiler_for_spec(spec.compiler)
        for flag in compiler.flags:
            if flag not in spec.compiler_flags:
                spec.compiler_flags[flag] = compiler.flags[flag]
                if compiler.flags[flag] != []:
                    ret = True
            else:
                if (sorted(spec.compiler_flags[flag]) != sorted(compiler.flags[flag])) and (not set(spec.compiler_flags[flag]) >= set(compiler.flags[flag])):
                    ret = True
                    spec.compiler_flags[flag] = list(set(spec.compiler_flags[flag]) |
                                                     set(compiler.flags[flag]))

        return ret


    def choose_provider(self, spec, providers):
        """This is invoked for virtual specs.  Given a spec with a virtual name,
           say "mpi", and a list of specs of possible providers of that spec,
           select a provider and return it.
        """
        assert(spec.virtual)
        assert(providers)
=======
def cmp_specs(lhs, rhs):
    # Package name sort order is not configurable, always goes alphabetical
    if lhs.name != rhs.name:
        return cmp(lhs.name, rhs.name)

    # Package version is second in compare order
    pkgname = lhs.name
    if lhs.versions != rhs.versions:
        return spack.pkgsort.version_compare(
            pkgname, lhs.versions, rhs.versions)

    # Compiler is third
    if lhs.compiler != rhs.compiler:
        return spack.pkgsort.compiler_compare(
            pkgname, lhs.compiler, rhs.compiler)

    # Variants
    if lhs.variants != rhs.variants:
        return spack.pkgsort.variant_compare(
            pkgname, lhs.variants, rhs.variants)

    # Architecture
    if lhs.architecture != rhs.architecture:
        return spack.pkgsort.architecture_compare(
            pkgname, lhs.architecture, rhs.architecture)

    # Dependency is not configurable
    lhash, rhash = hash(lhs), hash(rhs)
    if lhash != rhash:
        return -1 if lhash < rhash else 1

    # Equal specs
    return 0
>>>>>>> dd84a575



class UnavailableCompilerVersionError(spack.error.SpackError):
    """Raised when there is no available compiler that satisfies a
       compiler spec."""
    def __init__(self, compiler_spec):
        super(UnavailableCompilerVersionError, self).__init__(
            "No available compiler version matches '%s'" % compiler_spec,
            "Run 'spack compilers' to see available compiler Options.")


class NoValidVersionError(spack.error.SpackError):
    """Raised when there is no way to have a concrete version for a
       particular spec."""
    def __init__(self, spec):
        super(NoValidVersionError, self).__init__(
            "There are no valid versions for %s that match '%s'" % (spec.name, spec.versions))


class NoBuildError(spack.error.SpackError):
    """Raised when a package is configured with the buildable option False, but
       no satisfactory external versions can be found"""
    def __init__(self, spec):
        super(NoBuildError, self).__init__(
            "The spec '%s' is configured as not buildable, and no matching external installs were found" % spec.name)<|MERGE_RESOLUTION|>--- conflicted
+++ resolved
@@ -39,15 +39,12 @@
 import spack.architecture
 import spack.error
 from spack.version import *
-<<<<<<< HEAD
-import spack.compiler as Compiler
-
-=======
 from functools import partial
 from spec import DependencyMap
 from itertools import chain
 from spack.config import *
->>>>>>> dd84a575
+import spack.compiler as Compiler
+
 
 class DefaultConcretizer(object):
     """This class doesn't have any state, it just provides some methods for
@@ -274,33 +271,6 @@
         return True  # things changed.
 
 
-def find_spec(spec, condition):
-    """Searches the dag from spec in an intelligent order and looks
-       for a spec that matches a condition"""
-    # First search parents, then search children
-    dagiter = chain(spec.traverse(direction='parents',  root=False),
-                    spec.traverse(direction='children', root=False))
-    visited = set()
-    for relative in dagiter:
-        if condition(relative):
-            return relative
-        visited.add(id(relative))
-
-    # Then search all other relatives in the DAG *except* spec
-    for relative in spec.root.traverse():
-        if relative is spec: continue
-        if id(relative) in visited: continue
-        if condition(relative):
-            return relative
-
-    # Finally search spec itself.
-    if condition(spec):
-        return spec
-
-    return None   # Nothing matched the condition.
-
-
-<<<<<<< HEAD
     def concretize_compiler_flags(self, spec):
         """
         The compiler flags are updated to match those of the spec whose
@@ -355,14 +325,45 @@
         return ret
 
 
-    def choose_provider(self, spec, providers):
-        """This is invoked for virtual specs.  Given a spec with a virtual name,
-           say "mpi", and a list of specs of possible providers of that spec,
-           select a provider and return it.
-        """
-        assert(spec.virtual)
-        assert(providers)
-=======
+#    def choose_provider(self, spec, providers):
+#        """This is invoked for virtual specs.  Given a spec with a virtual name,
+#           say "mpi", and a list of specs of possible providers of that spec,
+#           select a provider and return it.
+#        """
+#        assert(spec.virtual)
+#        assert(providers)
+#        index = spack.spec.index_specs(providers)
+#        first_key = sorted(index.keys())[0]
+#        latest_version = sorted(index[first_key])[-1]
+#        return latest_version
+
+
+def find_spec(spec, condition):
+    """Searches the dag from spec in an intelligent order and looks
+       for a spec that matches a condition"""
+    # First search parents, then search children
+    dagiter = chain(spec.traverse(direction='parents',  root=False),
+                    spec.traverse(direction='children', root=False))
+    visited = set()
+    for relative in dagiter:
+        if condition(relative):
+            return relative
+        visited.add(id(relative))
+
+    # Then search all other relatives in the DAG *except* spec
+    for relative in spec.root.traverse():
+        if relative is spec: continue
+        if id(relative) in visited: continue
+        if condition(relative):
+            return relative
+
+    # Finally search spec itself.
+    if condition(spec):
+        return spec
+
+    return None   # Nothing matched the condition.
+
+
 def cmp_specs(lhs, rhs):
     # Package name sort order is not configurable, always goes alphabetical
     if lhs.name != rhs.name:
@@ -396,8 +397,6 @@
 
     # Equal specs
     return 0
->>>>>>> dd84a575
-
 
 
 class UnavailableCompilerVersionError(spack.error.SpackError):
