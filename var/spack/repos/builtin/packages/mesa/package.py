--- conflicted
+++ resolved
@@ -20,13 +20,6 @@
     # whatever version of LLVM you're using.
     git      = "https://gitlab.freedesktop.org/mesa/mesa.git"
 
-<<<<<<< HEAD
-    version('19.0.0', tag='mesa-19.0.0')
-    version('18.3.6', tag='mesa-18.3.6')
-
-    version('19.0.develop', branch='19.0')
-=======
->>>>>>> 7fe02304
     version('develop',      branch='master')
     version('19.1.develop', branch='19.1')
     version('19.0.develop', branch='19.0')
@@ -35,16 +28,14 @@
     version('19.0.2', tag='mesa-19.0.2')
     version('19.0.1', tag='mesa-19.0.1')
     version('19.0.0', tag='mesa-19.0.0')
+    version('18.3.6', tag='mesa-18.3.6')    
 
     depends_on('meson@0.45:', type='build')
 
     depends_on('binutils', type='build')
     depends_on('bison', type='build')
     depends_on('flex', type='build')
-<<<<<<< HEAD
-=======
     depends_on('gettext', type='build')
->>>>>>> 7fe02304
     depends_on('pkgconfig', type='build')
     depends_on('python@3:', type='build')
     depends_on('py-mako@0.8.0:', type='build')
