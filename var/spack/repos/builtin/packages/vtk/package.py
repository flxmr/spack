# Copyright 2013-2019 Lawrence Livermore National Security, LLC and other
# Spack Project Developers. See the top-level COPYRIGHT file for details.
#
# SPDX-License-Identifier: (Apache-2.0 OR MIT)


import os
from spack import *


class Vtk(CMakePackage):
    """The Visualization Toolkit (VTK) is an open-source, freely
    available software system for 3D computer graphics, image
    processing and visualization. """

    homepage = "http://www.vtk.org"
    url      = "http://www.vtk.org/files/release/8.0/VTK-8.0.1.tar.gz"
    list_url = "http://www.vtk.org/download/"

    version('8.2.0', sha256='34c3dc775261be5e45a8049155f7228b6bd668106c72a3c435d95730d17d57bb')
    version('8.1.2',
sha256='0995fb36857dd76ccfb8bb07350c214d9f9099e80b1e66b4a8909311f24ff0db')
    version('8.1.1', sha256='71a09b4340f0a9c58559fe946dc745ab68a866cf20636a41d97b6046cb736324')
    version('8.0.1', '692d09ae8fadc97b59d35cab429b261a')
    version('7.1.0', 'a7e814c1db503d896af72458c2d0228f')
    version('7.0.0', '5fe35312db5fb2341139b8e4955c367d')
    version('6.3.0', '0231ca4840408e9dd60af48b314c5b6d')
    version('6.1.0', '25e4dfb3bad778722dcaec80cd5dab7d')

    # VTK7 defaults to OpenGL2 rendering backend
    variant('opengl2', default=True, description='Enable OpenGL2 backend')
    variant('osmesa', default=False, description='Enable OSMesa support')
    variant('python', default=False, description='Enable Python support')
    variant('qt', default=False, description='Build with support for Qt')
    variant('tk', default=False, description='Build with support for Tk')
    variant('tkinter', default=False, description='Support tkinter')
    variant('xdmf', default=False, description='Build XDMF file support')
    variant('ffmpeg', default=False, description='Build with FFMPEG support')
    variant('mpi', default=True, description='Enable MPI support')

<<<<<<< HEAD
    # Haru causes trouble on Fedora and Ubuntu in v8.1.1
    # See https://bugzilla.redhat.com/show_bug.cgi?id=1460059#c13
    # probably related: https://github.com/libharu/libharu/pull/157
    variant('haru', default=True, description='Enable libharu')

=======
>>>>>>> c43296e0
    patch('gcc.patch', when='@6.1.0')

    # At the moment, we cannot build with both osmesa and X11-toolkits, but as of
    # VTK 8.1, that changed
    conflicts('+osmesa', when='@:8.1 +qt')

    # Tk dependency
    depends_on('tk', when='+tk')
    depends_on('tcl', when='+tk')
    depends_on('libx11', when='+tk')
    depends_on('libxt', when='+tk')

    depends_on('mesa-glu', when='+osmesa +tk')
    depends_on('mesa-glu', when='+osmesa +qt')

    conflicts('~tk', when='+tkinter')

    depends_on('python', when='+python')
    depends_on('py-mpi4py', when='+mpi +python', type='run')
    depends_on('python+tkinter', when='+tkinter')
    extends('python', when='+python')
    # python3.7 compatibility patch backported from upstream
    # https://gitlab.kitware.com/vtk/vtk/commit/706f1b397df09a27ab8981ab9464547028d0c322
    patch('python3.7-const-char.patch', when='@:8.1.1 ^python@3.7:')
    
    # The use of the OpenGL2 backend requires at least OpenGL Core Profile
    # version 3.2 or higher.
    depends_on('gl@3.2:', when='+opengl2')

    # If you didn't ask for osmesa, then hw rendering using vendor-specific
    # drivers is faster, but it must be done externally.
    depends_on('opengl', when='~osmesa')

    # Note: it is recommended to use mesa+llvm, if possible.
    # mesa default is software rendering, llvm makes it faster
    depends_on('mesa', when='+osmesa')

    # VTK will need Qt5OpenGL, and qt needs '-opengl' for that
    depends_on('qt+opengl', when='+qt')

    depends_on('mpi', when='+mpi')

<<<<<<< HEAD
    depends_on('libharu', when='+haru')
    depends_on('libharu+ff', when='+haru @8.1:')

=======
>>>>>>> c43296e0
    depends_on('boost', when='+xdmf')
    depends_on('boost+mpi', when='+xdmf +mpi')

    depends_on('mpi', when='+mpi')

    depends_on('ffmpeg', when='+ffmpeg')

    depends_on('eigen@2.91:', when='@8.2:')
    depends_on('double-conversion', when='@8.2:')
    depends_on('expat')
    depends_on('freetype')
    depends_on('glew')
    depends_on('hdf5+hl') # netcdf needs highlevel-API
    depends_on('libjpeg')
    depends_on('jsoncpp')
    depends_on('libxml2')
    depends_on('lz4')
    depends_on('netcdf')
    depends_on('netcdf-cxx')
    depends_on('libpng')
    depends_on('libtiff')
    depends_on('zlib')

    def url_for_version(self, version):
        url = "http://www.vtk.org/files/release/{0}/VTK-{1}.tar.gz"
        return url.format(version.up_to(2), version)

    def setup_environment(self, spack_env, run_env):
        # VTK has some trouble finding freetype unless it is set in
        # the environment
        spack_env.set('FREETYPE_DIR', self.spec['freetype'].prefix)

    def cmake_args(self):
        spec = self.spec

        opengl_ver = 'OpenGL{0}'.format('2' if '+opengl2' in spec else '')

        cmake_args = [
            '-DBUILD_SHARED_LIBS=ON',
            '-DVTK_RENDERING_BACKEND:STRING={0}'.format(opengl_ver),
<<<<<<< HEAD
=======

>>>>>>> c43296e0
            # In general, we disable use of VTK "ThirdParty" libs, preferring
            # spack-built versions whenever possible
            '-DVTK_USE_SYSTEM_LIBRARIES:BOOL=ON',

            # However, in a few cases we can't do without them yet
            '-DVTK_USE_SYSTEM_LIBPROJ:BOOL=OFF',
            '-DVTK_USE_SYSTEM_PUGIXML:BOOL=OFF',
            '-DVTK_USE_SYSTEM_GL2PS:BOOL=OFF',
            '-DVTK_USE_SYSTEM_LIBHARU=OFF',
            '-DVTK_USE_SYSTEM_LIBPROJ4:BOOL=OFF',
            '-DVTK_USE_SYSTEM_OGG:BOOL=OFF',
            '-DVTK_USE_SYSTEM_THEORA:BOOL=OFF',
            '-DVTK_USE_SYSTEM_OGGTHEORA:BOOL=OFF',

            '-DNETCDF_DIR={0}'.format(spec['netcdf'].prefix),
            '-DNETCDF_C_ROOT={0}'.format(spec['netcdf'].prefix),
            '-DNETCDF_CXX_ROOT={0}'.format(spec['netcdf-cxx'].prefix),

            # Disable wrappers for other languages.
            '-DVTK_WRAP_JAVA=OFF',
        ]

        if '+haru' in spec:
            cmake_args.extend([
                '-DVTK_USE_SYSTEM_LIBHARU={0}'.format('ON'),
                '-DVTK_LIBHARU_LIBRARY={0}'.format(spec['libharu'].prefix),
                '-DVTK_LIBHARU_INCLUDE_DIR={0}'.format(spec['libharu'].prefix.include),
            ])
        else:
            cmake_args.extend([
                '-DVTK_USE_SYSTEM_LIBHARU={0}'.format('OFF'),
            ])

        if '+mpi' in spec:
            cmake_args.extend([
                '-DVTK_Group_MPI:BOOL=ON',
                '-DVTK_USE_SYSTEM_DIY2:BOOL=OFF',
            ])

        if '+ffmpeg' in spec:
            cmake_args.extend(['-DModule_vtkIOFFMPEG:BOOL=ON'])

        # Enable/Disable wrappers for Python.
        if '+python' in spec:
            pyver = spec['python'].version.up_to(2)
            cmake_args.extend([
                '-DVTK_WRAP_PYTHON=ON',
                '-DPYTHON_EXECUTABLE={0}'.format(spec['python'].command.path),
                '-DPYTHON_INCLUDE_DIR={0}/python{1}m'.format(spec['python'].prefix.include, pyver),
                '-DPYTHON_LIBRARY={0}/lib/libpython{1}m.so'.format(spec['python'].prefix, pyver),
                '-DVTK_USE_SYSTEM_MPI4PY:BOOL=ON',
                '-DVTK_PYTHON_VERSION={0}'.format(spec['python'].version.up_to(1)),
            ])
        else:
            cmake_args.append('-DVTK_WRAP_PYTHON=OFF')

        if 'darwin' in spec.architecture:
            cmake_args.extend([
                '-DCMAKE_MACOSX_RPATH=ON'
            ])

        if '+qt' in spec:
            qt_ver = spec['qt'].version.up_to(1)
            qt_bin = spec['qt'].prefix.bin
            qmake_exe = os.path.join(qt_bin, 'qmake')

            cmake_args.extend([
                # Enable Qt support here.
                '-DVTK_QT_VERSION:STRING={0}'.format(qt_ver),
                '-DQT_QMAKE_EXECUTABLE:PATH={0}'.format(qmake_exe),
                '-DVTK_Group_Qt:BOOL=ON',
            ])

            # NOTE: The following definitions are required in order to allow
            # VTK to build with qt~webkit versions (see the documentation for
            # more info: http://www.vtk.org/Wiki/VTK/Tutorials/QtSetup).
            if '~webkit' in spec['qt']:
                cmake_args.extend([
                    '-DVTK_Group_Qt:BOOL=OFF',
                    '-DModule_vtkGUISupportQt:BOOL=ON',
                    '-DModule_vtkGUISupportQtOpenGL:BOOL=ON',
                ])

        if '+tk' in spec:
            tk_ver = spec['tk'].version.up_to(2)
            tcl_ver = spec['tcl'].version.up_to(2)

            cmake_args.extend([
                # Enable Tk support here.
                '-DVTK_WRAP_TCL=ON',
                '-DModule_vtkTclTk=ON',
                '-DUSE_TK:BOOL=ON',
                '-DVTK_Group_Tk=ON',
                '-DModule_vtkRenderingTk:BOOL=ON',
                '-DTCL_INCLUDE_PATH={0}'.format(spec['tcl'].prefix.include),
                '-DTCL_LIBRARY={0}/lib/libtcl{1}.so'.format(spec['tcl'].prefix, tcl_ver),
                '-DTCL_TCLSH={0}/bin/tclsh{1}'.format(spec['tcl'].prefix, tcl_ver),
                '-DTK_INCLUDE_PATH={0}'.format(spec['tk'].prefix.include),
                '-DTK_LIBRARY={0}/lib/libtk{1}.so'.format(spec['tk'].prefix, tk_ver),
            ])

            if '+tkinter' in spec:
                # test with python -c "import vtk.tk.vtkTkRenderWindowInteractor; \
                # vtk.tk.vtkTkRenderWindowInteractor.vtkRenderWindowInteractorConeExample()"
                # no tkinter specific things?
                pass
        else:
            cmake_args.extend([
                '-DVTK_WRAP_TCL=OFF'
            ])

        if '+xdmf' in spec:
            if spec.satisfies('^cmake@3.12:'):
                # This policy exists only for CMake >= 3.12
                cmake_args.extend(["-DCMAKE_POLICY_DEFAULT_CMP0074=NEW"])

            cmake_args.extend([
                # Enable XDMF Support here
                "-DModule_vtkIOXdmf2:BOOL=ON",
                "-DModule_vtkIOXdmf3:BOOL=ON",
                "-DBOOST_ROOT={0}".format(spec['boost'].prefix),
                "-DBOOST_LIBRARY_DIR={0}".format(spec['boost'].prefix.lib),
                "-DBOOST_INCLUDE_DIR={0}".format(spec['boost'].prefix.include),
                "-DBOOST_NO_SYSTEM_PATHS:BOOL=ON",
                # This is needed because VTK has multiple FindBoost
                # and they stick to system boost if there's a system boost
                # installed with CMake
                "-DBoost_NO_BOOST_CMAKE:BOOL=ON",
                "-DHDF5_ROOT={0}".format(spec['hdf5'].prefix),
                # The xdmf project does not export any CMake file...
                "-DVTK_USE_SYSTEM_XDMF3:BOOL=OFF",
                "-DVTK_USE_SYSTEM_XDMF2:BOOL=OFF"
            ])

            if '+mpi' in spec:
                cmake_args.extend(["-DModule_vtkIOParallelXdmf3:BOOL=ON"])

        if '+osmesa' in spec:
            prefix = spec['mesa'].prefix
            osmesa_include_dir = prefix.include
            osmesa_library = os.path.join(prefix.lib, 'libOSMesa.so')

            draw_api = 'VTK_USE_X'
            if 'darwin' in spec.architecture:
                draw_api = 'VTK_USE_COCOA'

            mesa_draw = 'OFF'

            if '+tkinter' in spec or '+qt' in spec:
                mesa_draw = 'ON'

            cmake_args.extend([
                '-D{0}:BOOL={1}'.format(draw_api, mesa_draw),
                '-DVTK_OPENGL_HAS_OSMESA:BOOL=ON',
                '-DOSMESA_INCLUDE_DIR:PATH={0}'.format(osmesa_include_dir),
                '-DOSMESA_LIBRARY:FILEPATH={0}'.format(osmesa_library),
            ])
        else:
            prefix = spec['opengl'].prefix

            opengl_include_dir = prefix.include
            opengl_library = os.path.join(prefix.lib, 'libGL.so')
            if 'darwin' in spec.architecture:
                opengl_include_dir = prefix
                opengl_library = prefix

            cmake_args.extend([
                '-DOPENGL_INCLUDE_DIR:PATH={0}'.format(opengl_include_dir),
                '-DOPENGL_gl_LIBRARY:FILEPATH={0}'.format(opengl_library)
            ])

        if spec.satisfies('@:6.1.0'):
            cmake_args.extend([
                '-DCMAKE_C_FLAGS=-DGLX_GLXEXT_LEGACY',
                '-DCMAKE_CXX_FLAGS=-DGLX_GLXEXT_LEGACY'
            ])

            # VTK 6.1.0 (and possibly earlier) does not use
            # NETCDF_CXX_ROOT to detect NetCDF C++ bindings, so
            # NETCDF_CXX_INCLUDE_DIR and NETCDF_CXX_LIBRARY must be
            # used instead to detect these bindings
            netcdf_cxx_lib = spec['netcdf-cxx'].libs.joined()
            cmake_args.extend([
                '-DNETCDF_CXX_INCLUDE_DIR={0}'.format(
                    spec['netcdf-cxx'].prefix.include),
                '-DNETCDF_CXX_LIBRARY={0}'.format(netcdf_cxx_lib),
            ])

            # Garbage collection is unsupported in Xcode starting with
            # version 5.1; if the Apple clang version of the compiler
            # is 5.1.0 or later, unset the required Objective-C flags
            # to remove the garbage collection flags.  Versions of VTK
            # after 6.1.0 set VTK_REQUIRED_OBJCXX_FLAGS to the empty
            # string. This fix was recommended on the VTK mailing list
            # in March 2014 (see
            # https://public.kitware.com/pipermail/vtkusers/2014-March/083368.html)
            if (self.spec.satisfies('%clang') and
                self.compiler.is_apple and
                self.compiler.version >= Version('5.1.0')):
                cmake_args.extend(['-DVTK_REQUIRED_OBJCXX_FLAGS=""'])

        return cmake_args

    def setup_environment(self, spack_env, run_env):
        pyver = self.spec['python'].version.up_to(2)
        run_env.prepend_path('PYTHON_PATH',
                             join_path(self.prefix, 'lib64',
                                       'python{}'.format(pyver), 'site-packages'))
<|MERGE_RESOLUTION|>--- conflicted
+++ resolved
@@ -38,14 +38,6 @@
     variant('ffmpeg', default=False, description='Build with FFMPEG support')
     variant('mpi', default=True, description='Enable MPI support')
 
-<<<<<<< HEAD
-    # Haru causes trouble on Fedora and Ubuntu in v8.1.1
-    # See https://bugzilla.redhat.com/show_bug.cgi?id=1460059#c13
-    # probably related: https://github.com/libharu/libharu/pull/157
-    variant('haru', default=True, description='Enable libharu')
-
-=======
->>>>>>> c43296e0
     patch('gcc.patch', when='@6.1.0')
 
     # At the moment, we cannot build with both osmesa and X11-toolkits, but as of
@@ -88,12 +80,6 @@
 
     depends_on('mpi', when='+mpi')
 
-<<<<<<< HEAD
-    depends_on('libharu', when='+haru')
-    depends_on('libharu+ff', when='+haru @8.1:')
-
-=======
->>>>>>> c43296e0
     depends_on('boost', when='+xdmf')
     depends_on('boost+mpi', when='+xdmf +mpi')
 
@@ -134,10 +120,7 @@
         cmake_args = [
             '-DBUILD_SHARED_LIBS=ON',
             '-DVTK_RENDERING_BACKEND:STRING={0}'.format(opengl_ver),
-<<<<<<< HEAD
-=======
-
->>>>>>> c43296e0
+
             # In general, we disable use of VTK "ThirdParty" libs, preferring
             # spack-built versions whenever possible
             '-DVTK_USE_SYSTEM_LIBRARIES:BOOL=ON',
